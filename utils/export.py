from rich.console import Console
from rich.table import Table
from pathlib import Path
import pandas as pd
import os
from dominate.tags import body, div, html, h1
from dominate.util import raw
from openpyxl.styles import PatternFill, Font
from openpyxl.styles.differential import DifferentialStyle
from openpyxl import load_workbook
from openpyxl.formatting.rule import Rule


def rpms_export_to_terminal(df):
    console = Console()
    table = Table(show_header=True, header_style='bold green', show_lines=True)
    table.add_column('Name', width=64)
    table.add_column('Vendor', width=12)
    table.add_column('Signature', width=28)
    table.add_column('Distribution', width=12)
    table.add_column('Driver Support Status')

    for _, row in df.iterrows():
        if 'Not supported' in row['Driver Support Status']:
            table.add_row(row['Name'], row['Vendor'], row['Signature'], row['Distribution'], '[red]' + row['Driver Support Status'] + '[/red]')
        elif 'Supported by both SUSE and the vendor' in row['Driver Support Status']:
            table.add_row(row['Name'], row['Vendor'], row['Signature'], row['Distribution'], '[blue]' + row['Driver Support Status'] + '[/blue]')
        elif 'Supported by SUSE' in row['Driver Support Status']:
            table.add_row(row['Name'], row['Vendor'], row['Signature'], row['Distribution'], '[green]' + row['Driver Support Status'] + '[/green]')
        else:
            table.add_row(row['Name'], row['Vendor'], row['Signature'], row['Distribution'], row['Driver Support Status'])

    console.print(table)


def set_rpm_format_for_html(column):
    if 'Not supported' in column:
        return 'background-color: red'
    elif 'Supported by both SUSE and the vendor' in column:
        return 'background-color: blue'
    elif 'Supported by SUSE' in column:
        return 'background-color: green'

    return 'background-color: white'


def get_table_render_styles():
    styles = [
        dict(selector='table', props=[('border', '1px solid green'),
                                      ('border-collapse', 'collapse')]),
        dict(selector='th', props=[('font-size', '12pt'),
                                   ('font-family', 'arial'),
                                   ('background-color', 'green'),
                                   ('border', '1px solid green')]),
        dict(selector='td', props=[('font-size', '10pt'),
                                   ('font-family', 'arial'),
                                   ('border', '1px solid green')])
    ]

    return styles


def rpms_export_to_html(df, file):
    df['Driver Support Status'] = df['Driver Support Status'].str.replace('\n', '</br>')
    df['Driver Support Status'] = df['Driver Support Status'].str.replace('\t', '&nbsp&nbsp&nbsp&nbsp')
    s = df.style.applymap(set_rpm_format_for_html,
                          subset=pd.IndexSlice[:, ['Driver Support Status']],
                          ).hide_index()

    styles = get_table_render_styles()

    s = s.set_table_styles(styles)

    with open(file, 'w') as f:
        f.write(s.render())

<<<<<<< HEAD
=======

def rpms_export_to_pdf(df, file):
    df.to_pdf(file, index=False)


>>>>>>> 9aa8d635
def rpms_export_to_excel(df, file):
    writer = pd.ExcelWriter(file, engine='xlsxwriter')
    df.to_excel(writer, index=False, sheet_name='Solid Driver Checks')
    workbook = writer.book

    # workbook = load_workbook(file)
    worksheet = writer.sheets['Solid Driver Checks']
    red_format = workbook.add_format({'bg_color': 'red'})
    green_format = workbook.add_format({'bg_color': 'green'})
    blue_format = workbook.add_format({'bg_color': 'blue'})

    area = 'E2:E' + str(len(df.index) + 1)
    worksheet.conditional_format(area, {'type': 'text',
                                        'criteria': 'containing',
                                        'value': 'Not supported',
                                        'format': red_format})
    worksheet.conditional_format(area, {'type': 'text',
                                        'criteria': 'containing',
                                        'value': 'Supported by both SUSE and the vendor',
                                        'format': blue_format})
    worksheet.conditional_format(area, {'type': 'text',
                                        'criteria': 'containing',
                                        'value': 'Supported by SUSE',
                                        'format': green_format})

    writer.save()


def get_support_flag_with_color_for_rich(support_flag):
    if support_flag == 'yes':
        return '[green]Supported by SUSE[/green]'
    elif support_flag == 'external':
        return '[blue]Supported by both SUSE and vendor[/blue]'
    else:
        return '[red]N/A[/red]'


def get_running_with_color_for_rich(running):
    if running == 'True':
        return '[green]True[/green]'
    else:
        return '[gray]False[/gray]'


def get_rpm_information_with_color_for_rich(rpm_info):
    if 'is not owned by any package' in rpm_info:
        return '[red]' + rpm_info + '[/red]'
    else:
        return rpm_info


def os_export_to_terminal(df):
    console = Console()
    table = Table(show_header=True, header_style='bold green', show_lines=True)
    table.add_column('Name', width=64)
    table.add_column('Path', width=64)
    table.add_column('Support Flag', width=28)
    table.add_column('Running', width=12)
    table.add_column('RPM Information')

    for _, row in df.iterrows():
        support_flag = get_support_flag_with_color_for_rich(row['Support Flag'])
        running = get_running_with_color_for_rich(row['Running'])
        rpm_info = get_rpm_information_with_color_for_rich(row['RPM Information'])

        table.add_row(row['Name'], row['Path'], support_flag, running, rpm_info)

    console.print(table)


def set_drivers_support_flag_format_for_html(col):
    if col == 'yes':
        return 'background-color: green'
    elif col == 'external':
        return 'background-color: blue'
    elif col == 'N/A':
        return 'background-color: red'

    return ''


def set_drivers_running_format_for_html(col):
    if col == 'True':
        return 'background-color: green'

    return 'background-color: gray'


def set_drivers_rpm_info_format_for_html(col):
    if 'is not owned by any package' in col:
        return 'background-color: red'

    return ''


def os_export_to_html(df_collection, file):
    context = html()
    with context:
        with body():
            for key in df_collection:
                h1('Solid Driver Checking Result: ' + key)
                s = df_collection[key].style.applymap(set_drivers_support_flag_format_for_html,
                                                      subset=pd.IndexSlice[:, ['Support Flag']])
                s = s.applymap(set_drivers_running_format_for_html,
                               subset=pd.IndexSlice[:, ['Running']])
                s = s.applymap(set_drivers_rpm_info_format_for_html,
                               subset=pd.IndexSlice[:, ['RPM Information']]).hide_index()

                styles = get_table_render_styles()

                s = s.set_table_styles(styles)
                div(raw(s.render()))

    with open(file, 'w') as f:
        f.write(context.render())

<<<<<<< HEAD
=======

def os_export_to_pdf(df, file):
    df.to_pdf(file, index=False)


>>>>>>> 9aa8d635
def os_export_to_excel(df, file, sheet='Solid Driver Checks'):
    writer = pd.ExcelWriter(file, engine='openpyxl')
    if os.path.exists(file):
        writer = pd.ExcelWriter(file, engine='openpyxl', mode='a')

    df.to_excel(writer, index=False, sheet_name=sheet)
    writer.save()
    writer.close()

    workbook = load_workbook(filename=file)
    worksheet = workbook[sheet]

    records = str(len(df.index) + 1)
    support_flag_area = 'C2:C' + records
    running_area = 'D2:D' + records
    rpm_info_area = 'E2:E' + records

    red_text = Font(color='9C0006')
    red_fill = PatternFill(bgColor='FFC7CE')
    red = DifferentialStyle(font=red_text, fill=red_fill)
    green_text = Font(color='00008000')
    green_fill = PatternFill(bgColor='0099CC00')
    green = DifferentialStyle(font=green_text, fill=green_fill)
    blue_text = Font(color='000000FF')
    blue_fill = PatternFill(bgColor='0099CCFF')
    blue = DifferentialStyle(font=blue_text, fill=blue_fill)
    grey_text = Font(color='00808080')
    grey_fill = PatternFill(bgColor='00C0C0C0')
    grey = DifferentialStyle(font=grey_text, fill=grey_fill)
    support_flag_na_rule = Rule(type='containsText', operator='containsText', text='N/A', dxf=red)
    support_flag_external_rule = Rule(type='containsText', operator='containsText', text='external', dxf=blue)
    support_flag_yes_rule = Rule(type='containsText', operator='containsText', text='yes', dxf=green)
    running_yes_rule = Rule(type='containsText', operator='containsText', text='True', dxf=green)
    running_no_rule = Rule(type='containsText', operator='containsText', text='False', dxf=grey)
    no_rpm_rule = Rule(type='containsText', operator='containsText', text='is not owned by any package', dxf=red)

    worksheet.conditional_formatting.add(support_flag_area, support_flag_na_rule)
    worksheet.conditional_formatting.add(support_flag_area, support_flag_external_rule)
    worksheet.conditional_formatting.add(support_flag_area, support_flag_yes_rule)
    worksheet.conditional_formatting.add(running_area, running_yes_rule)
    worksheet.conditional_formatting.add(running_area, running_no_rule)
    worksheet.conditional_formatting.add(rpm_info_area, no_rpm_rule)

    workbook.save(file)


def remote_export_to_terminal(driver_collections):
    console = Console()
    for server in driver_collections:
        console.print(server + ' Checking result:')
        os_export_to_terminal(driver_collections[server])


def remote_export_to_html(driver_collections, file):
    os_export_to_html(driver_collections, file)

<<<<<<< HEAD
=======

def remote_export_to_pdf(driver_collections, file):
    pass


>>>>>>> 9aa8d635
def remote_export_to_excel(driver_collections, file):
    for server in driver_collections:
        os_export_to_excel(driver_collections[server], file, server)


def print_rpm():
    pass


def print_driver(path, driver_support_flag, running, rpm_info):
    console = Console()
    console.print('Name: ' + Path(path).name, style='bold green')
    style = 'bold green'
    if running is False:
        style = 'bold grey85'
    console.print('Running: ', running, style=style)
    if driver_support_flag == 'yes':
        console.print('Support Status: Driver is supported by SUSE', style='bold green')
    elif driver_support_flag == 'external':
        console.print('Support Status: Driver is supported by both SUSE and vendor', style='bold blue')
    elif driver_support_flag == 'N/A':
        console.print("Support Status: Driver don't have support flag!", style='bold red')
    else:
        console.print('Support Status: Unknow, driver support flag is ', driver_support_flag, style='bold red')
    style='bold green'
    if 'is not owned by any package' in rpm_info:
        console.print(rpm_info, style='bold red')
    else:
        console.print('Driver is in rpm: ' + rpm_info, style='bold green')<|MERGE_RESOLUTION|>--- conflicted
+++ resolved
@@ -74,14 +74,9 @@
     with open(file, 'w') as f:
         f.write(s.render())
 
-<<<<<<< HEAD
-=======
-
 def rpms_export_to_pdf(df, file):
     df.to_pdf(file, index=False)
 
-
->>>>>>> 9aa8d635
 def rpms_export_to_excel(df, file):
     writer = pd.ExcelWriter(file, engine='xlsxwriter')
     df.to_excel(writer, index=False, sheet_name='Solid Driver Checks')
@@ -198,14 +193,9 @@
     with open(file, 'w') as f:
         f.write(context.render())
 
-<<<<<<< HEAD
-=======
-
 def os_export_to_pdf(df, file):
     df.to_pdf(file, index=False)
 
-
->>>>>>> 9aa8d635
 def os_export_to_excel(df, file, sheet='Solid Driver Checks'):
     writer = pd.ExcelWriter(file, engine='openpyxl')
     if os.path.exists(file):
@@ -262,14 +252,9 @@
 def remote_export_to_html(driver_collections, file):
     os_export_to_html(driver_collections, file)
 
-<<<<<<< HEAD
-=======
-
 def remote_export_to_pdf(driver_collections, file):
     pass
 
-
->>>>>>> 9aa8d635
 def remote_export_to_excel(driver_collections, file):
     for server in driver_collections:
         os_export_to_excel(driver_collections[server], file, server)
