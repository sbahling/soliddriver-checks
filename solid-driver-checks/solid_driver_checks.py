import parameters
from utils import remote_check
from utils import data_exporter
from utils import data_reader
import os
import logging
import socket
from rich.logging import RichHandler
from rich.live import Live
from utils import terminal_visualizer
from rich.progress import Progress, BarColumn
from rich.style import Style

if __name__ == "__main__":
    args = parameters.parameter_parse()

    FORMAT = '%(asctime)-15s %(message)s'
    logging.basicConfig(format=FORMAT, handlers=[RichHandler()])
    logger = logging.getLogger('rich')
    logger.setLevel(logging.INFO)

    if args.dir is not None:
        rpmCheck = data_reader.RPMReader(logger)
        to_terminal = terminal_visualizer.RPMTerminal()
        with Live(to_terminal.get_table()):
            check_result = rpmCheck.get_rpms_info(
                path=args.dir,
                row_handlers=[to_terminal.add_row],
                query=args.query)
        save_to_file = data_exporter.RPMsExporter(logger)

        if args.output == 'html':
            save_to_file.to_html(check_result, args.file)
        elif args.output == 'excel':
            save_to_file.to_excel(check_result, args.file)
        elif args.output == 'pdf':
            save_to_file.to_pdf(check_result, args.file)
        elif args.output == 'all':
            save_to_file.to_all(check_result, args.outputdir)
    elif args.rpm is not None:
        rpmCheck = data_reader.RPMReader(logger)
        check_result = rpmCheck.get_rpm_info(args.rpm)
        print(check_result)
    elif args.system:
        hostname = socket.gethostname()
        ip = socket.gethostbyname(hostname)
        label = '%s (%s)' % (hostname, ip)
        logger.info('Retrieving kernel module data for %s' % label)
        with Progress() as progress:
            driverCheck = data_reader.DriverReader(logger, progress)
<<<<<<< HEAD
            check_result = driverCheck.get_local_drivers(args.query)
=======
            check_result = {label: driverCheck.get_local_drivers(args.query)}
>>>>>>> c227deb4
        save_to_file = data_exporter.DriversExporter(logger)
        if args.output == 'html':
            save_to_file.to_html(check_result, args.file)
        elif args.output == 'excel':
            result = dict()
            result['Solid Driver Checks'] = check_result
            save_to_file.to_excel(result, args.file)
        elif args.output == 'pdf':
            save_to_file.to_pdf(check_result, args.file)
        elif args.output == 'all':
            save_to_file.to_all(check_result, args.outputdir)
    elif args.remote is not None:
        servers = remote_check.get_remote_server_config(args.remote)
        check_result = remote_check.check_remote_servers(logger, servers)
        save_to_file = data_exporter.DriversExporter(logger)

        if args.output == 'html':
            save_to_file.to_html(check_result, args.file)
        elif args.output == 'excel':
            if os.path.exists(args.file):
                os.remove(args.file)
            save_to_file.to_excel(check_result, args.file)
        elif args.output == 'pdf':
            save_to_file.to_pdf(check_result, args.file)
        elif args.output == 'all':
            save_to_file.to_all(check_result, args.outputdir)
<|MERGE_RESOLUTION|>--- conflicted
+++ resolved
@@ -48,11 +48,7 @@
         logger.info('Retrieving kernel module data for %s' % label)
         with Progress() as progress:
             driverCheck = data_reader.DriverReader(logger, progress)
-<<<<<<< HEAD
-            check_result = driverCheck.get_local_drivers(args.query)
-=======
             check_result = {label: driverCheck.get_local_drivers(args.query)}
->>>>>>> c227deb4
         save_to_file = data_exporter.DriversExporter(logger)
         if args.output == 'html':
             save_to_file.to_html(check_result, args.file)
