--- conflicted
+++ resolved
@@ -150,16 +150,11 @@
                                       stderr=subprocess.PIPE)
         rpm_unpack.wait()
 
-<<<<<<< HEAD
-        rpm_dir = pathlib.Path('.')
+        rpm_dir = Path('.')
         files = tuple(rpm_dir.rglob('*.*'))
         drivers = [i for i in files if re.search(r'\.(ko|xz\.ko)$', str(i))]
         result = dict()
-=======
-        driver_supported = ""
-        rpm_dir = Path('.')
-        drivers = tuple(rpm_dir.rglob('*.ko'))
->>>>>>> a2ef2a57
+
         if len(drivers) < 1:
             os.chdir('../')
             shutil.rmtree('tmp')
